--- conflicted
+++ resolved
@@ -218,7 +218,6 @@
         self.assertNotContains(response, 'Set status')
 
 
-<<<<<<< HEAD
 class CertificateListViewTests(TestCase):
 
     def setUp(self):
@@ -232,8 +231,6 @@
         self.assertRedirects(response, target_url, fetch_redirect_response=False)
 
 
-=======
->>>>>>> 40c4ac4f
 class CertificateVoidTests(TestCase):
 
     def setUp(self):
@@ -258,9 +255,6 @@
         cert = mommy.make(Certificate, void=False)
         response = self.c.get(reverse('void', args=[cert.id]), follow=True)
         for choice in Certificate.VOID_REASONS:
-<<<<<<< HEAD
-            self.assertContains(response, choice)
-=======
             self.assertContains(response, choice)
 
 
@@ -286,5 +280,4 @@
         mommy.make(Certificate)
         response = self.c.get(self.url)
         results = [row for row in response.streaming_content]
-        self.assertEqual(len(results), 2 + Certificate.objects.count())
->>>>>>> 40c4ac4f
+        self.assertEqual(len(results), 2 + Certificate.objects.count())