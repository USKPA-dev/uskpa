from django.contrib import messages
from django.contrib.auth import get_user_model
from django.contrib.auth.decorators import permission_required
from django.contrib.auth.mixins import LoginRequiredMixin, UserPassesTestMixin
from django.http import HttpResponse, JsonResponse
from django.shortcuts import redirect
from django.urls import reverse_lazy
from django.views import View
from django.views.generic import TemplateView
from django.views.generic.edit import FormView, UpdateView
from django_datatables_view.base_datatable_view import BaseDatatableView
from djqscsv import render_to_csv_response

from .filters import CertificateFilter
from .forms import (CertificateRegisterForm, LicenseeCertificateForm,
                    StatusUpdateForm, VoidForm)
from .models import Certificate
from .utils import _filterable_params, _to_mdy

User = get_user_model()


class ExportView(LoginRequiredMixin, View):

    def get(self, request):
        """Return CSV of filtered certificates"""
        qs = request.user.profile.certificates()
        qs = CertificateFilter(_filterable_params(request.GET), queryset=qs).qs
        qs = qs.values(*CertificateJson.columns)

        export_kwargs = {'field_serializer_map': {
            'number': (lambda number: 'US' + str(number)),
            'status': Certificate.get_label_for_status,
            'last_modified': (lambda dt: dt.strftime("%m/%d/%Y %X %Z")),
            'date_of_issue': _to_mdy,
            'date_of_sale': _to_mdy,
            'date_of_expiry': _to_mdy,
            'date_of_shipment': _to_mdy,
            'date_of_delivery': _to_mdy,
            'date_voided': _to_mdy
        }}
        return render_to_csv_response(qs, **export_kwargs)


@permission_required('accounts.can_get_licensee_contacts', raise_exception=True)
def licensee_contacts(request):
    """Return users associated with the provided licensee"""
    if request.method == 'GET':
        licensee_id = request.GET.get('licensee')
        contacts = User.objects.filter(profile__licensees=licensee_id) if licensee_id else []
        if contacts:
            contacts_json = [{'id': user.id, 'name': user.profile.get_user_display_name()} for user in contacts]
        else:
            contacts_json = []
    else:
        return HttpResponse(status=405)
    return JsonResponse(contacts_json, safe=False)


class CertificateRegisterView(LoginRequiredMixin, UserPassesTestMixin, FormView):
    raise_exception = True

    def test_func(self):
        """only for superusers"""
        if self.request.user.is_superuser:
            return True

    template_name = 'certificate/register.html'
    form_class = CertificateRegisterForm
    success_url = reverse_lazy('cert-register')

    def form_valid(self, form):
        """Generate requested Certificates"""
        cert_kwargs = {'assignor': self.request.user, 'licensee': form.cleaned_data['licensee'],
                       'date_of_sale': form.cleaned_data['date_of_sale']}
        certs = form.get_cert_list()
        if certs:
            Certificate.objects.bulk_create(Certificate(number=i, **cert_kwargs) for i in certs)
        messages.success(self.request, f'Generated {len(certs)} new certificates.')
        return super().form_valid(form)


class CertificateListView(LoginRequiredMixin, TemplateView):
    template_name = 'certificate/list.html'

    def get_context_data(self, **kwargs):
        context = super().get_context_data(**kwargs)
        context['filters'] = CertificateFilter(self.request.GET, queryset=self.request.user.profile.certificates())
        context['statuses'] = [[status[0], status[1]] for status in Certificate.STATUS_CHOICES]
        context['dt_columns'] = CertificateJson.columns
        return context


class CertificateJson(LoginRequiredMixin, BaseDatatableView):
    model = Certificate
    columns = ["number", "status", "consignee", "last_modified",
               "shipped_value", "licensee__name", "aes", "date_of_issue",
               "date_of_sale", "date_of_expiry", "number_of_parcels",
               "carat_weight", "harmonized_code", "exporter", "date_of_shipment",
               "date_of_delivery", "date_voided"]
    order_columns = columns

    max_display_length = 500

    def get_initial_queryset(self):
        """Limit to certificates visible to user"""
        return self.request.user.profile.certificates()

    def filter_queryset(self, qs):
        # Filter by certificate number
        search = self.request.GET.get('search[value]')
        qs = CertificateFilter(
            _filterable_params(self.request.GET), queryset=qs).qs
        if search:
            qs = qs.filter(number__istartswith=search)
        return qs

    def prepare_results(self, qs):
        """format our dates and Cert number"""
<<<<<<< HEAD
        json_data = []
        for item in qs:
            json_data.append([
                item.get_anchor_tag(),
                item.get_status_display(),
                item.consignee,
                item.last_modified.strftime("%Y-%m-%d %H:%M:%S"),
                f'${item.shipped_value}' if item.shipped_value else None
            ])
        return json_data
=======
        qs = qs.values(*self.columns)
        return list(qs)
>>>>>>> 40c4ac4f


class BaseCertificateView(LoginRequiredMixin, UserPassesTestMixin, UpdateView):
    model = Certificate

    def test_func(self):
        obj = self.get_object()
        return obj.user_can_access(self.request.user)


class CertificateView(BaseCertificateView):

    def get_form_class(self):
        if self.object.licensee_editable:
            return LicenseeCertificateForm
        return StatusUpdateForm

    def get_template_names(self):
        if self.object.licensee_editable:
            return ['certificate/details-edit.html']
        return ['certificate/details.html']

    def form_valid(self, form):
        response = super().form_valid(form)
        messages.success(self.request, form.SUCCESS_MSG)
        return response


class CertificateVoidView(BaseCertificateView):
    form_class = VoidForm
    template_name = 'certificate/void.html'

    ALREADY_VOID = "This certificate has already been voided."

    def dispatch(self, request, *args, **kwargs):
        """Unexpected access if certificate is already voided"""
        obj = self.get_object()
        if obj.void:
            messages.warning(self.request, self.ALREADY_VOID)
            return redirect(obj.get_absolute_url())
        return super().dispatch(request, *args, **kwargs)

    def form_valid(self, form):
        response = super().form_valid(form)
        messages.success(self.request, form.SUCCESS_MSG)
        return response<|MERGE_RESOLUTION|>--- conflicted
+++ resolved
@@ -117,21 +117,8 @@
 
     def prepare_results(self, qs):
         """format our dates and Cert number"""
-<<<<<<< HEAD
-        json_data = []
-        for item in qs:
-            json_data.append([
-                item.get_anchor_tag(),
-                item.get_status_display(),
-                item.consignee,
-                item.last_modified.strftime("%Y-%m-%d %H:%M:%S"),
-                f'${item.shipped_value}' if item.shipped_value else None
-            ])
-        return json_data
-=======
         qs = qs.values(*self.columns)
         return list(qs)
->>>>>>> 40c4ac4f
 
 
 class BaseCertificateView(LoginRequiredMixin, UserPassesTestMixin, UpdateView):
